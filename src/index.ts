--- conflicted
+++ resolved
@@ -1,11 +1,6 @@
 import { parse, renderAST } from "./parse";
-<<<<<<< HEAD
-import { EventParser } from "./block";
+import { parseEvents } from "./block";
 import { renderHTML, HTMLRenderer } from "./html";
-=======
-import { parseEvents } from "./block";
-import { renderHTML } from "./html";
->>>>>>> 393bde2b
 import { applyFilter } from "./filter";
 import { fromPandoc, toPandoc } from "./pandoc";
 import { renderDjot } from "./djot-renderer";
